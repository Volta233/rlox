use serde::Serialize;

#[derive(Debug, Clone, Serialize)]
pub enum Literal {
    StringValue(String),
    NumberValue(f64),
    Boolean(bool),
    Nil,
    None,
}

#[derive(Debug, Clone, PartialEq, Serialize)]

pub enum TokenType {
    // --- 单字符符号 ---
    LeftParen,
    RightParen,
    LeftBrace,
    RightBrace,
    Comma,
    Dot,
    Minus,
    Plus,
    Semicolon,
    Slash,
    Star,

    // --- 一或两个字符符号 ---
    Bang,
    BangEqual,
    Equal,
    EqualEqual,
    Greater,
    GreaterEqual,
    Less,
    LessEqual,

    // --- 字面量 ---
    Identifier,
    String,
    Number,

    // --- 关键字 ---
    And,    
    Class,
    Else,
    False,  
    Fun,
    For,
    If,
    Nil,    
    Or,    
    Print,  
    Return,
    Super,  
    This,   
    True,   
    Var,
    While,

    // --- 错误类型 ---
    Error,  // 改为简单的枚举值，不带字符串

    // --- 其他 ---
<<<<<<< HEAD
    Error,
=======
>>>>>>> 4411ca43
    Eof,
}

#[derive(Debug, Clone, Serialize)]
pub struct Token {
    pub token_type: TokenType,
    pub line: usize,
    pub lexeme: String,     // 错误信息将存储在这里
    pub literal: Option<Literal>,
}

impl Token {
    pub fn new(
        token_type: TokenType, 
        line: usize, 
        lexeme: String,
        literal: Option<Literal>
    ) -> Self {
        Self {
            token_type,
            line,
            lexeme,
            literal,
        }
    }
}<|MERGE_RESOLUTION|>--- conflicted
+++ resolved
@@ -62,10 +62,6 @@
     Error,  // 改为简单的枚举值，不带字符串
 
     // --- 其他 ---
-<<<<<<< HEAD
-    Error,
-=======
->>>>>>> 4411ca43
     Eof,
 }
 
