使用rust开发lox语言解释器

词法分析，给出了TOKEN的类型和相应的数据结构 token.rs；
通过scanner扫描得到TOKEN流，传入parser构建语法分析树AST；



TODO：
<<<<<<< HEAD
词法分析  file test: cargo run -- --input test.lox
=======
>>>>>>> e6736de1
语法分析
语义分析<|MERGE_RESOLUTION|>--- conflicted
+++ resolved
@@ -6,9 +6,6 @@
 
 
 TODO：
-<<<<<<< HEAD
 词法分析  file test: cargo run -- --input test.lox
-=======
->>>>>>> e6736de1
 语法分析
 语义分析